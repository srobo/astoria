--- conflicted
+++ resolved
@@ -43,11 +43,8 @@
 sphinx-jsonschema = "1.15"  # Pinned for sphinx-pydantic
 sphinx-autobuild = "^2020.9.1"
 sphinx-click = "^2.5.0"
-<<<<<<< HEAD
 m2r2 = "^0.2.7"
-=======
 dephell = "^0.8.3"
->>>>>>> 6577bcd8
 
 [build-system]
 requires = ["poetry>=0.12"]
